--- conflicted
+++ resolved
@@ -4,14 +4,11 @@
 {
     Task StartAsync(CancellationToken cancellationToken);
     Task StopAsync(CancellationToken cancellationToken);
-<<<<<<< HEAD
     Task<bool> SendPdfFileAsync(string filePath, string caption, int? threadId = null);
-=======
-    Task<bool> SendPdfFileAsync(string filePath, string caption);
->>>>>>> 7e3cd7a8
     Task SendStartupNotificationAsync();
     Task SendErrorNotificationAsync(Exception error);
     Task SendReportsAsync(CancellationToken cancellationToken);
     Task SendWeeklyStatisticsAsync(CancellationToken cancellationToken);
     Task SendLogFileAsync(CancellationToken cancellationToken);
+
 }