using Microsoft.Extensions.Logging;
using Microsoft.Extensions.Options;
<<<<<<< HEAD
using System;
=======
>>>>>>> 7e3cd7a8
using System.Collections.Generic;
using System.IO;
using System.Linq;
using Telegram.Bot;
using Telegram.Bot.Exceptions;
using Telegram.Bot.Polling;
using Telegram.Bot.Types;
using Telegram.Bot.Types.Enums;
using Telegram.Bot.Types.ReplyMarkups;
using TelegramReportBot.Core.Enum;
using TelegramReportBot.Core.Interfaces;
using TelegramReportBot.Core.Models.Configuration;
using File = System.IO.File;

namespace TelegramReportBot.Infrastructure.Services;

public class TelegramBotService : ITelegramBotService
{
    private readonly ITelegramBotClient _botClient;
    private readonly BotConfiguration _config;
    private readonly ILogger<TelegramBotService> _logger;
    private readonly ReceiverOptions _receiverOptions;
<<<<<<< HEAD
    private readonly HashSet<string> _sentFiles;
    private readonly string _sentFilesPath;
=======
>>>>>>> 7e3cd7a8

    public TelegramBotService(IOptions<BotConfiguration> config, ILogger<TelegramBotService> logger)
    {
        _config = config.Value;
        _logger = logger;
        _botClient = new TelegramBotClient(_config.Token);
        _receiverOptions = new ReceiverOptions
        {
            AllowedUpdates = new[] { UpdateType.Message },
            ThrowPendingUpdates = true
        };

        _sentFilesPath = Path.Combine(AppContext.BaseDirectory, _config.SentFilesDatabase);
        if (File.Exists(_sentFilesPath))
            _sentFiles = new HashSet<string>(File.ReadAllLines(_sentFilesPath));
        else
        {
            Directory.CreateDirectory(Path.GetDirectoryName(_sentFilesPath)!);
            _sentFiles = new HashSet<string>();
        }
    }

    public async Task StartAsync(CancellationToken cancellationToken)
    {
        _logger.LogInformation("Запуск Telegram-бота...");
        _botClient.StartReceiving(HandleUpdateAsync, HandleErrorAsync, _receiverOptions, cancellationToken);
        await SendStartupNotificationAsync();
    }

    public Task StopAsync(CancellationToken cancellationToken)
    {
        _logger.LogInformation("Остановка Telegram-бота...");
        return Task.CompletedTask;
    }

<<<<<<< HEAD
    public async Task<bool> SendPdfFileAsync(string filePath, string caption, int? threadId = null)
    {
        if (!File.Exists(filePath))
=======
    public async Task<bool> SendPdfFileAsync(string filePath, string caption)
    {
        if (!System.IO.File.Exists(filePath))
>>>>>>> 7e3cd7a8
        {
            var ex = new FileNotFoundException("Файл не найден", filePath);
            await SendErrorNotificationAsync(ex);
            _logger.LogWarning(ex, "Файл отсутствует {File}", filePath);
            return false;
        }

        try
        {
            await using var stream = new FileStream(filePath, FileMode.Open, FileAccess.Read);
            var inputFile = InputFile.FromStream(stream, Path.GetFileName(filePath));
<<<<<<< HEAD
            await _botClient.SendDocumentAsync(
                _config.ChatId,
                inputFile,
                caption: caption,
                messageThreadId: threadId,
                cancellationToken: CancellationToken.None);
=======
            await _botClient.SendDocumentAsync(_config.ChatId, inputFile, caption: caption, cancellationToken: CancellationToken.None);
>>>>>>> 7e3cd7a8
            return true;
        }
        catch (ApiRequestException ex) when (ex.ErrorCode == 429)
        {
            await SendErrorNotificationAsync(ex);
            _logger.LogWarning("Rate limit от Telegram API");
            return false;
        }
        catch (Exception ex)
        {
            await SendErrorNotificationAsync(ex);
            _logger.LogError(ex, "Ошибка отправки файла {File}", filePath);
            return false;
        }
    }

    public async Task SendStartupNotificationAsync()
    {
        await _botClient.SendTextMessageAsync(_config.ChatId, "Бот запущен и готов к работе.", cancellationToken: CancellationToken.None);
    }

    public async Task SendErrorNotificationAsync(Exception error)
    {
        await _botClient.SendTextMessageAsync(_config.ChatId, $"Ошибка: {error.Message}", cancellationToken: CancellationToken.None);
<<<<<<< HEAD
    }

    private async Task HandleUpdateAsync(ITelegramBotClient bot, Update update, CancellationToken token)
    {
        if (update.Type != UpdateType.Message || update.Message?.Text == null)
            return;

        var text = update.Message.Text.ToLowerInvariant();
        var chatId = update.Message.Chat.Id;

        if (!long.TryParse(_config.ChatId, out var allowedChat) || chatId != allowedChat)
        {
            await _botClient.SendTextMessageAsync(chatId, "Доступ запрещён.", cancellationToken: token);
            return;
        }

        switch (text)
        {
            case "/start":
                await SendMainMenuAsync(chatId, token);
                break;
            case "📤 рассылка":
            case "рассылка":
                await SendFilesAsync(ReportType.All, token);
                break;
            case "👤 пользовательские ошибки":
            case "пользовательские ошибки":
                await SendFilesAsync(ReportType.UserErrors, token);
                break;
            case "🖥️ серверные ошибки":
            case "серверные ошибки":
                await SendFilesAsync(ReportType.ServerErrors, token);
                break;
            case "⚠️ предупреждения":
            case "предупреждения":
                await SendFilesAsync(ReportType.Warnings, token);
                break;
            case "📊 статистика":
            case "статистика":
                await SendWeeklyStatisticsAsync(token);
                break;
            case "📜 логи":
            case "логи":
                await SendLogFileAsync(token);
                break;
            default:
                await SendMainMenuAsync(chatId, token);
                break;
        }
    }

    private Task HandleErrorAsync(ITelegramBotClient bot, Exception ex, CancellationToken token)
    {
        _logger.LogError(ex, "Ошибка Telegram");
        return Task.CompletedTask;
    }

    private async Task SendMainMenuAsync(long chatId, CancellationToken token)
    {
        var keyboard = new ReplyKeyboardMarkup(new[]
        {
            new[] { new KeyboardButton("📤 Рассылка"), new KeyboardButton("📊 Статистика") },
            new[] { new KeyboardButton("👤 Пользовательские ошибки"), new KeyboardButton("🖥️ Серверные ошибки") },
            new[] { new KeyboardButton("⚠️ Предупреждения"), new KeyboardButton("📜 Логи") }
        })
        {
            ResizeKeyboard = true
        };

        await _botClient.SendTextMessageAsync(chatId, "Выберите действие:", replyMarkup: keyboard, cancellationToken: token);
    }

    private async Task SendFilesAsync(ReportType reportType, CancellationToken token)
    {
        if (!Directory.Exists(_config.ReportsFolder))
        {
            await _botClient.SendTextMessageAsync(_config.ChatId, "Папка с отчётами не найдена.", cancellationToken: token);
            return;
        }

        var files = Directory.GetFiles(_config.ReportsFolder, "*.pdf");

        string GetFilter(string key) =>
            _config.FileFilters.TryGetValue(key, out var value) ? value : string.Empty;

        var userFilter = GetFilter(nameof(ReportType.UserErrors));
        var serverFilter = GetFilter(nameof(ReportType.ServerErrors));
        var warningFilter = GetFilter(nameof(ReportType.Warnings));

        IEnumerable<string> filtered = reportType switch
        {
            ReportType.UserErrors => files.Where(f => f.Contains(userFilter, StringComparison.OrdinalIgnoreCase)),
            ReportType.ServerErrors => files.Where(f => f.Contains(serverFilter, StringComparison.OrdinalIgnoreCase)),
            ReportType.Warnings => files.Where(f => f.Contains(warningFilter, StringComparison.OrdinalIgnoreCase)),
            _ => files
        };
        filtered = filtered.Where(f => !_sentFiles.Contains(Path.GetFileName(f))).ToList();

        if (!filtered.Any())
        {
            await _botClient.SendTextMessageAsync(_config.ChatId, "Новых файлов не найдено.", cancellationToken: token);
            return;
=======
    }

    private async Task HandleUpdateAsync(ITelegramBotClient bot, Update update, CancellationToken token)
    {
        if (update.Type != UpdateType.Message || update.Message?.Text == null)
            return;

        var text = update.Message.Text.ToLowerInvariant();
        var chatId = update.Message.Chat.Id;

        if (!long.TryParse(_config.ChatId, out var allowedChat) || chatId != allowedChat)
        {
            await _botClient.SendTextMessageAsync(chatId, "Доступ запрещён.", cancellationToken: token);
            return;
        }

        switch (text)
        {
            case "/start":
                await SendMainMenuAsync(chatId, token);
                break;
            case "📤 рассылка":
            case "рассылка":
                await SendFilesAsync(ReportType.All, token);
                break;
            case "👤 пользовательские ошибки":
            case "пользовательские ошибки":
                await SendFilesAsync(ReportType.UserErrors, token);
                break;
            case "🖥️ серверные ошибки":
            case "серверные ошибки":
                await SendFilesAsync(ReportType.ServerErrors, token);
                break;
            case "⚠️ предупреждения":
            case "предупреждения":
                await SendFilesAsync(ReportType.Warnings, token);
                break;
            case "📊 статистика":
            case "статистика":
                await SendWeeklyStatisticsAsync(token);
                break;
            default:
                await SendMainMenuAsync(chatId, token);
                break;
>>>>>>> 7e3cd7a8
        }

<<<<<<< HEAD
        var failed = new List<string>();
        foreach (var file in filtered)
        {
            var threadId = GetThreadId(reportType, file, userFilter, serverFilter, warningFilter);
            var ok = await SendPdfFileAsync(file, Path.GetFileName(file), threadId);
            if (ok)
            {
                _sentFiles.Add(Path.GetFileName(file));
                await File.AppendAllLinesAsync(_sentFilesPath, new[] { Path.GetFileName(file) }, token);
            }
            else
            {
                failed.Add(Path.GetFileName(file));
            }
        }

        if (failed.Any())
        {
            await _botClient.SendTextMessageAsync(_config.ChatId,
                $"Не удалось отправить: {string.Join(", ", failed)}",
                cancellationToken: token);
        }
        else
        {
            await _botClient.SendTextMessageAsync(_config.ChatId, "Готово.", cancellationToken: token);
        }
    }

    private int? GetThreadId(ReportType type, string filePath, string userFilter, string serverFilter, string warningFilter)
    {
        return type switch
        {
            ReportType.UserErrors => _config.TopicIds.UserErrors,
            ReportType.ServerErrors => _config.TopicIds.ServerErrors,
            ReportType.Warnings => _config.TopicIds.Warnings,
            ReportType.All when !string.IsNullOrEmpty(userFilter) && filePath.Contains(userFilter, StringComparison.OrdinalIgnoreCase) => _config.TopicIds.UserErrors,
            ReportType.All when !string.IsNullOrEmpty(serverFilter) && filePath.Contains(serverFilter, StringComparison.OrdinalIgnoreCase) => _config.TopicIds.ServerErrors,
            ReportType.All when !string.IsNullOrEmpty(warningFilter) && filePath.Contains(warningFilter, StringComparison.OrdinalIgnoreCase) => _config.TopicIds.Warnings,
            _ => (int?)null
        };
    }

    public Task SendReportsAsync(CancellationToken token) => SendFilesAsync(ReportType.All, token);

    public async Task SendLogFileAsync(CancellationToken token)
    {
        var logsDir = Path.Combine(AppContext.BaseDirectory, "Logs");
        if (!Directory.Exists(logsDir))
        {
            await _botClient.SendTextMessageAsync(_config.ChatId, "Логи отсутствуют.", cancellationToken: token);
            return;
        }

        var file = Directory.GetFiles(logsDir, "log-*.txt")
            .OrderByDescending(f => f)
            .FirstOrDefault();
        if (file == null)
        {
            await _botClient.SendTextMessageAsync(_config.ChatId, "Логи отсутствуют.", cancellationToken: token);
            return;
        }

        await using var stream = new FileStream(file, FileMode.Open, FileAccess.Read, FileShare.ReadWrite);
        var inputFile = InputFile.FromStream(stream, Path.GetFileName(file));
        await _botClient.SendDocumentAsync(_config.ChatId, inputFile, cancellationToken: token);
    }

    public async Task SendWeeklyStatisticsAsync(CancellationToken token)
=======
    private Task HandleErrorAsync(ITelegramBotClient bot, Exception ex, CancellationToken token)
    {
        _logger.LogError(ex, "Ошибка Telegram");
        return Task.CompletedTask;
    }

    private async Task SendMainMenuAsync(long chatId, CancellationToken token)
    {
        var keyboard = new ReplyKeyboardMarkup(new[]
        {
            new[] { new KeyboardButton("📤 Рассылка"), new KeyboardButton("📊 Статистика") },
            new[] { new KeyboardButton("👤 Пользовательские ошибки"), new KeyboardButton("🖥️ Серверные ошибки") },
            new[] { new KeyboardButton("⚠️ Предупреждения") }
        })
        {
            ResizeKeyboard = true
        };

        await _botClient.SendTextMessageAsync(chatId, "Выберите действие:", replyMarkup: keyboard, cancellationToken: token);
    }

    private async Task SendFilesAsync(ReportType reportType, CancellationToken token)
    {
        if (!Directory.Exists(_config.ReportsFolder))
        {
            await _botClient.SendTextMessageAsync(_config.ChatId, "Папка с отчётами не найдена.", cancellationToken: token);
            return;
        }

        var files = Directory.GetFiles(_config.ReportsFolder, "*.pdf");

        IEnumerable<string> filtered = reportType switch
        {
            ReportType.UserErrors => files.Where(f => f.Contains("user", StringComparison.OrdinalIgnoreCase)),
            ReportType.ServerErrors => files.Where(f => f.Contains("server", StringComparison.OrdinalIgnoreCase)),
            ReportType.Warnings => files.Where(f => f.Contains("warning", StringComparison.OrdinalIgnoreCase)),
            _ => files
        };

        if (!filtered.Any())
        {
            await _botClient.SendTextMessageAsync(_config.ChatId, "Файлы не найдены.", cancellationToken: token);
            return;
        }

        var failed = new List<string>();
        foreach (var file in filtered)
        {
            var ok = await SendPdfFileAsync(file, Path.GetFileName(file));
            if (!ok)
                failed.Add(Path.GetFileName(file));
        }

        if (failed.Any())
        {
            await _botClient.SendTextMessageAsync(_config.ChatId,
                $"Не удалось отправить: {string.Join(", ", failed)}",
                cancellationToken: token);
        }
        else
        {
            await _botClient.SendTextMessageAsync(_config.ChatId, "Готово.", cancellationToken: token);
        }
    }

    private async Task SendWeeklyStatisticsAsync(CancellationToken token)
>>>>>>> 7e3cd7a8
    {
        var now = DateTime.Now;
        var files = Directory.Exists(_config.ReportsFolder)
            ? Directory.GetFiles(_config.ReportsFolder, "*.pdf")
            : Array.Empty<string>();

<<<<<<< HEAD
        var count = files.Count(f => File.GetCreationTime(f) > now.AddDays(-7));
=======
        var count = files.Count(f => System.IO.File.GetCreationTime(f) > now.AddDays(-7));
>>>>>>> 7e3cd7a8

        await _botClient.SendTextMessageAsync(
            _config.ChatId,
            $"Отчёты за неделю: {count}",
            cancellationToken: token);
    }
}<|MERGE_RESOLUTION|>--- conflicted
+++ resolved
@@ -1,9 +1,6 @@
 using Microsoft.Extensions.Logging;
 using Microsoft.Extensions.Options;
-<<<<<<< HEAD
 using System;
-=======
->>>>>>> 7e3cd7a8
 using System.Collections.Generic;
 using System.IO;
 using System.Linq;
@@ -26,11 +23,9 @@
     private readonly BotConfiguration _config;
     private readonly ILogger<TelegramBotService> _logger;
     private readonly ReceiverOptions _receiverOptions;
-<<<<<<< HEAD
     private readonly HashSet<string> _sentFiles;
     private readonly string _sentFilesPath;
-=======
->>>>>>> 7e3cd7a8
+
 
     public TelegramBotService(IOptions<BotConfiguration> config, ILogger<TelegramBotService> logger)
     {
@@ -66,15 +61,9 @@
         return Task.CompletedTask;
     }
 
-<<<<<<< HEAD
     public async Task<bool> SendPdfFileAsync(string filePath, string caption, int? threadId = null)
     {
         if (!File.Exists(filePath))
-=======
-    public async Task<bool> SendPdfFileAsync(string filePath, string caption)
-    {
-        if (!System.IO.File.Exists(filePath))
->>>>>>> 7e3cd7a8
         {
             var ex = new FileNotFoundException("Файл не найден", filePath);
             await SendErrorNotificationAsync(ex);
@@ -86,16 +75,12 @@
         {
             await using var stream = new FileStream(filePath, FileMode.Open, FileAccess.Read);
             var inputFile = InputFile.FromStream(stream, Path.GetFileName(filePath));
-<<<<<<< HEAD
             await _botClient.SendDocumentAsync(
                 _config.ChatId,
                 inputFile,
                 caption: caption,
                 messageThreadId: threadId,
                 cancellationToken: CancellationToken.None);
-=======
-            await _botClient.SendDocumentAsync(_config.ChatId, inputFile, caption: caption, cancellationToken: CancellationToken.None);
->>>>>>> 7e3cd7a8
             return true;
         }
         catch (ApiRequestException ex) when (ex.ErrorCode == 429)
@@ -120,7 +105,7 @@
     public async Task SendErrorNotificationAsync(Exception error)
     {
         await _botClient.SendTextMessageAsync(_config.ChatId, $"Ошибка: {error.Message}", cancellationToken: CancellationToken.None);
-<<<<<<< HEAD
+
     }
 
     private async Task HandleUpdateAsync(ITelegramBotClient bot, Update update, CancellationToken token)
@@ -223,55 +208,9 @@
         {
             await _botClient.SendTextMessageAsync(_config.ChatId, "Новых файлов не найдено.", cancellationToken: token);
             return;
-=======
-    }
-
-    private async Task HandleUpdateAsync(ITelegramBotClient bot, Update update, CancellationToken token)
-    {
-        if (update.Type != UpdateType.Message || update.Message?.Text == null)
-            return;
-
-        var text = update.Message.Text.ToLowerInvariant();
-        var chatId = update.Message.Chat.Id;
-
-        if (!long.TryParse(_config.ChatId, out var allowedChat) || chatId != allowedChat)
-        {
-            await _botClient.SendTextMessageAsync(chatId, "Доступ запрещён.", cancellationToken: token);
-            return;
-        }
-
-        switch (text)
-        {
-            case "/start":
-                await SendMainMenuAsync(chatId, token);
-                break;
-            case "📤 рассылка":
-            case "рассылка":
-                await SendFilesAsync(ReportType.All, token);
-                break;
-            case "👤 пользовательские ошибки":
-            case "пользовательские ошибки":
-                await SendFilesAsync(ReportType.UserErrors, token);
-                break;
-            case "🖥️ серверные ошибки":
-            case "серверные ошибки":
-                await SendFilesAsync(ReportType.ServerErrors, token);
-                break;
-            case "⚠️ предупреждения":
-            case "предупреждения":
-                await SendFilesAsync(ReportType.Warnings, token);
-                break;
-            case "📊 статистика":
-            case "статистика":
-                await SendWeeklyStatisticsAsync(token);
-                break;
-            default:
-                await SendMainMenuAsync(chatId, token);
-                break;
->>>>>>> 7e3cd7a8
-        }
-
-<<<<<<< HEAD
+
+        }
+
         var failed = new List<string>();
         foreach (var file in filtered)
         {
@@ -340,85 +279,14 @@
     }
 
     public async Task SendWeeklyStatisticsAsync(CancellationToken token)
-=======
-    private Task HandleErrorAsync(ITelegramBotClient bot, Exception ex, CancellationToken token)
-    {
-        _logger.LogError(ex, "Ошибка Telegram");
-        return Task.CompletedTask;
-    }
-
-    private async Task SendMainMenuAsync(long chatId, CancellationToken token)
-    {
-        var keyboard = new ReplyKeyboardMarkup(new[]
-        {
-            new[] { new KeyboardButton("📤 Рассылка"), new KeyboardButton("📊 Статистика") },
-            new[] { new KeyboardButton("👤 Пользовательские ошибки"), new KeyboardButton("🖥️ Серверные ошибки") },
-            new[] { new KeyboardButton("⚠️ Предупреждения") }
-        })
-        {
-            ResizeKeyboard = true
-        };
-
-        await _botClient.SendTextMessageAsync(chatId, "Выберите действие:", replyMarkup: keyboard, cancellationToken: token);
-    }
-
-    private async Task SendFilesAsync(ReportType reportType, CancellationToken token)
-    {
-        if (!Directory.Exists(_config.ReportsFolder))
-        {
-            await _botClient.SendTextMessageAsync(_config.ChatId, "Папка с отчётами не найдена.", cancellationToken: token);
-            return;
-        }
-
-        var files = Directory.GetFiles(_config.ReportsFolder, "*.pdf");
-
-        IEnumerable<string> filtered = reportType switch
-        {
-            ReportType.UserErrors => files.Where(f => f.Contains("user", StringComparison.OrdinalIgnoreCase)),
-            ReportType.ServerErrors => files.Where(f => f.Contains("server", StringComparison.OrdinalIgnoreCase)),
-            ReportType.Warnings => files.Where(f => f.Contains("warning", StringComparison.OrdinalIgnoreCase)),
-            _ => files
-        };
-
-        if (!filtered.Any())
-        {
-            await _botClient.SendTextMessageAsync(_config.ChatId, "Файлы не найдены.", cancellationToken: token);
-            return;
-        }
-
-        var failed = new List<string>();
-        foreach (var file in filtered)
-        {
-            var ok = await SendPdfFileAsync(file, Path.GetFileName(file));
-            if (!ok)
-                failed.Add(Path.GetFileName(file));
-        }
-
-        if (failed.Any())
-        {
-            await _botClient.SendTextMessageAsync(_config.ChatId,
-                $"Не удалось отправить: {string.Join(", ", failed)}",
-                cancellationToken: token);
-        }
-        else
-        {
-            await _botClient.SendTextMessageAsync(_config.ChatId, "Готово.", cancellationToken: token);
-        }
-    }
-
-    private async Task SendWeeklyStatisticsAsync(CancellationToken token)
->>>>>>> 7e3cd7a8
     {
         var now = DateTime.Now;
         var files = Directory.Exists(_config.ReportsFolder)
             ? Directory.GetFiles(_config.ReportsFolder, "*.pdf")
             : Array.Empty<string>();
 
-<<<<<<< HEAD
         var count = files.Count(f => File.GetCreationTime(f) > now.AddDays(-7));
-=======
-        var count = files.Count(f => System.IO.File.GetCreationTime(f) > now.AddDays(-7));
->>>>>>> 7e3cd7a8
+
 
         await _botClient.SendTextMessageAsync(
             _config.ChatId,
